--- conflicted
+++ resolved
@@ -8,9 +8,6 @@
 bytes = "0.4.9"
 ethereum-types = "0.5"
 hashing = { path = "../hashing" }
-<<<<<<< HEAD
 int_to_bytes = { path = "../int_to_bytes" }
-=======
 hex = "0.3"
-yaml-rust = "0.4"
->>>>>>> e12ce2bd
+yaml-rust = "0.4"