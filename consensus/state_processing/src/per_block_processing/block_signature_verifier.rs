#![allow(clippy::integer_arithmetic)]

use super::signature_sets::{Error as SignatureSetError, Result as SignatureSetResult, *};
use crate::common::get_indexed_attestation;
use crate::per_block_processing::errors::{AttestationInvalid, BlockOperationError};
use bls::{verify_signature_sets, PublicKey, SignatureSet};
use rayon::prelude::*;
use std::borrow::Cow;
use types::{
    BeaconState, BeaconStateError, ChainSpec, EthSpec, Hash256, IndexedAttestation,
    SignedBeaconBlock,
};

pub type Result<T> = std::result::Result<T, Error>;

#[derive(Debug, PartialEq)]
pub enum Error {
    /// All public keys were found but signature verification failed. The block is invalid.
    SignatureInvalid,
    /// An attestation in the block was invalid. The block is invalid.
    AttestationValidationError(BlockOperationError<AttestationInvalid>),
    /// There was an error attempting to read from a `BeaconState`. Block
    /// validity was not determined.
    BeaconStateError(BeaconStateError),
    /// The `BeaconBlock` has a `proposer_index` that does not match the index we computed locally.
    ///
    /// The block is invalid.
    IncorrectBlockProposer { block: u64, local_shuffling: u64 },
    /// Failed to load a signature set. The block may be invalid or we failed to process it.
    SignatureSetError(SignatureSetError),
}

impl From<BeaconStateError> for Error {
    fn from(e: BeaconStateError) -> Error {
        Error::BeaconStateError(e)
    }
}

impl From<SignatureSetError> for Error {
    fn from(e: SignatureSetError) -> Error {
        match e {
            // Make a special distinction for `IncorrectBlockProposer` since it indicates an
            // invalid block, not an internal error.
            SignatureSetError::IncorrectBlockProposer {
                block,
                local_shuffling,
            } => Error::IncorrectBlockProposer {
                block,
                local_shuffling,
            },
            e => Error::SignatureSetError(e),
        }
    }
}

impl From<BlockOperationError<AttestationInvalid>> for Error {
    fn from(e: BlockOperationError<AttestationInvalid>) -> Error {
        Error::AttestationValidationError(e)
    }
}

/// Reads the BLS signatures and keys from a `SignedBeaconBlock`, storing them as a `Vec<SignatureSet>`.
///
/// This allows for optimizations related to batch BLS operations (see the
/// `Self::verify_entire_block(..)` function).
pub struct BlockSignatureVerifier<'a, T, F>
where
    T: EthSpec,
    F: Fn(usize) -> Option<Cow<'a, PublicKey>> + Clone,
{
    get_pubkey: F,
    state: &'a BeaconState<T>,
    spec: &'a ChainSpec,
    sets: Vec<SignatureSet<'a>>,
}

impl<'a, T, F> BlockSignatureVerifier<'a, T, F>
where
    T: EthSpec,
    F: Fn(usize) -> Option<Cow<'a, PublicKey>> + Clone,
{
    /// Create a new verifier without any included signatures. See the `include...` functions to
    /// add signatures, and the `verify`
    pub fn new(state: &'a BeaconState<T>, get_pubkey: F, spec: &'a ChainSpec) -> Self {
        Self {
            get_pubkey,
            state,
            spec,
            sets: vec![],
        }
    }

    /// Verify all* the signatures in the given `SignedBeaconBlock`, returning `Ok(())` if the signatures
    /// are valid.
    ///
    /// * : _Does not verify any signatures in `block.body.deposits`. A block is still valid if it
    /// contains invalid signatures on deposits._
    ///
    /// See `Self::verify` for more detail.
    pub fn verify_entire_block(
        state: &'a BeaconState<T>,
        get_pubkey: F,
        block: &'a SignedBeaconBlock<T>,
        block_root: Option<Hash256>,
        spec: &'a ChainSpec,
    ) -> Result<()> {
        let mut verifier = Self::new(state, get_pubkey, spec);
        verifier.include_all_signatures(block, block_root)?;
        verifier.verify()
    }

    /// Verify all* the signatures that have been included in `self`, returning `Ok(())` if the
    /// signatures are all valid.
    ///
    /// ## Notes
    ///
    /// Signature validation will take place in accordance to the [Faster verification of multiple
    /// BLS signatures](https://ethresear.ch/t/fast-verification-of-multiple-bls-signatures/5407)
    /// optimization proposed by Vitalik Buterin.
    ///
    /// It is not possible to know exactly _which_ signature is invalid here, just that
    /// _at least one_ was invalid.
    ///
    /// Uses `rayon` to do a map-reduce of Vitalik's method across multiple cores.
    pub fn verify(self) -> Result<()> {
        let num_sets = self.sets.len();
        let num_chunks = std::cmp::max(1, num_sets / rayon::current_num_threads());
        let result: bool = self
            .sets
            .into_par_iter()
            .chunks(num_chunks)
<<<<<<< HEAD
            .map(|chunk| verify_signature_sets(chunk.iter()))
=======
            .map(verify_signature_sets)
>>>>>>> 23a8f31f
            .reduce(|| true, |current, this| current && this);

        if result {
            Ok(())
        } else {
            Err(Error::SignatureInvalid)
        }
    }

    /// Includes all signatures on the block (except the deposit signatures) for verification.
    pub fn include_all_signatures(
        &mut self,
        block: &'a SignedBeaconBlock<T>,
        block_root: Option<Hash256>,
    ) -> Result<()> {
        self.include_block_proposal(block, block_root)?;
        self.include_randao_reveal(block)?;
        self.include_proposer_slashings(block)?;
        self.include_attester_slashings(block)?;
        self.include_attestations(block)?;
        // Deposits are not included because they can legally have invalid signatures.
        self.include_exits(block)?;

        Ok(())
    }

    /// Includes all signatures on the block (except the deposit signatures and the proposal
    /// signature) for verification.
    pub fn include_all_signatures_except_proposal(
        &mut self,
        block: &'a SignedBeaconBlock<T>,
    ) -> Result<()> {
        self.include_randao_reveal(block)?;
        self.include_proposer_slashings(block)?;
        self.include_attester_slashings(block)?;
        self.include_attestations(block)?;
        // Deposits are not included because they can legally have invalid signatures.
        self.include_exits(block)?;

        Ok(())
    }

    /// Includes the block signature for `self.block` for verification.
    pub fn include_block_proposal(
        &mut self,
        block: &'a SignedBeaconBlock<T>,
        block_root: Option<Hash256>,
    ) -> Result<()> {
        let set = block_proposal_signature_set(
            self.state,
            self.get_pubkey.clone(),
            block,
            block_root,
            self.spec,
        )?;
        self.sets.push(set);
        Ok(())
    }

    /// Includes the randao signature for `self.block` for verification.
    pub fn include_randao_reveal(&mut self, block: &'a SignedBeaconBlock<T>) -> Result<()> {
        let set = randao_signature_set(
            self.state,
            self.get_pubkey.clone(),
            &block.message,
            self.spec,
        )?;
        self.sets.push(set);
        Ok(())
    }

    /// Includes all signatures in `self.block.body.proposer_slashings` for verification.
    pub fn include_proposer_slashings(&mut self, block: &'a SignedBeaconBlock<T>) -> Result<()> {
        let mut sets: Vec<SignatureSet> = block
            .message
            .body
            .proposer_slashings
            .iter()
            .map(|proposer_slashing| {
                let (set_1, set_2) = proposer_slashing_signature_set(
                    self.state,
                    self.get_pubkey.clone(),
                    proposer_slashing,
                    self.spec,
                )?;
                Ok(vec![set_1, set_2])
            })
            .collect::<SignatureSetResult<Vec<Vec<SignatureSet>>>>()?
            .into_iter()
            .flatten()
            .collect();

        self.sets.append(&mut sets);
        Ok(())
    }

    /// Includes all signatures in `self.block.body.attester_slashings` for verification.
    pub fn include_attester_slashings(&mut self, block: &'a SignedBeaconBlock<T>) -> Result<()> {
        block
            .message
            .body
            .attester_slashings
            .iter()
            .try_for_each(|attester_slashing| {
                let (set_1, set_2) = attester_slashing_signature_sets(
                    &self.state,
                    self.get_pubkey.clone(),
                    attester_slashing,
                    &self.spec,
                )?;

                self.sets.push(set_1);
                self.sets.push(set_2);

                Ok(())
            })
    }

    /// Includes all signatures in `self.block.body.attestations` for verification.
    pub fn include_attestations(
        &mut self,
        block: &'a SignedBeaconBlock<T>,
    ) -> Result<Vec<IndexedAttestation<T>>> {
        block
            .message
            .body
            .attestations
            .iter()
            .map(|attestation| {
                let committee = self
                    .state
                    .get_beacon_committee(attestation.data.slot, attestation.data.index)?;
                let indexed_attestation =
                    get_indexed_attestation(committee.committee, attestation)?;

                self.sets.push(indexed_attestation_signature_set(
                    &self.state,
                    self.get_pubkey.clone(),
                    &attestation.signature,
                    &indexed_attestation,
                    &self.spec,
                )?);

                Ok(indexed_attestation)
            })
            .collect::<Result<_>>()
            .map_err(Into::into)
    }

    /// Includes all signatures in `self.block.body.voluntary_exits` for verification.
    pub fn include_exits(&mut self, block: &'a SignedBeaconBlock<T>) -> Result<()> {
        let mut sets = block
            .message
            .body
            .voluntary_exits
            .iter()
            .map(|exit| exit_signature_set(&self.state, self.get_pubkey.clone(), exit, &self.spec))
            .collect::<SignatureSetResult<_>>()?;

        self.sets.append(&mut sets);

        Ok(())
    }
}<|MERGE_RESOLUTION|>--- conflicted
+++ resolved
@@ -129,11 +129,7 @@
             .sets
             .into_par_iter()
             .chunks(num_chunks)
-<<<<<<< HEAD
             .map(|chunk| verify_signature_sets(chunk.iter()))
-=======
-            .map(verify_signature_sets)
->>>>>>> 23a8f31f
             .reduce(|| true, |current, this| current && this);
 
         if result {
